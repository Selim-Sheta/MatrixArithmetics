/*
  ==============================================================================

    MatrixArithmetics.h
    Created: 25 Nov 2022 5:02:28pm
    Author:  Selim Sheta
    
    MatrixArithmetics is a header only "micro-library" containing useful basic functions 
    for manipulating vectors and matrices. Functions starting with "vector" can only be applied to
    a vector, and functions starting with "matrix" can only be applied to a matrix. 

    The library is designed for maximum flexibility, prioritising no compile errors over
    "mathematical safety". For example, you can do a dot product between two vectors of different sizes. 
    The result will obviously be wrong, but you won't get errors or warnings.

    Strongly recommended: "using namespace arrmath" at the top of your file.
    Notes: 
    - This library is not particularly fast, to be avoided for time-critical operations.
    - This library hasn't been fully tested as of 14/12/2022
    - To be tested : matrix functions, coord system functions
    - To be added : more functions, support for pass-by-reference for all functions

  ==============================================================================
*/

#pragma once
#include <vector>
#include <iostream>
#include <algorithm>
#include <functional>

namespace arrmath {

    static const bool DISABLE_WARNINGS = true;

    template<typename T>
    using matrix = std::vector<std::vector<T>>;

    template<typename T>
    using vector = std::vector<T>;

    // index pair for matrices
    using mtxIndex = std::pair<size_t, size_t>;

    enum class CoordSystem { cart = 0, pol = 1, sph = 2 };

    // create vector of zeros
    template<typename T>
    vector<T> vectorOfZeros(size_t size);

    // get the maximum value in a vector
    template<typename T>
    T vectorMax(vector<T> vec);

    // get the minimum value in a vector
    template<typename T>
    T vectorMin(vector<T> vec);

    // get the minimum and maximum values in a vector with one operation. 
    // The result is a pair in the form {min, max}
    template<typename T>
    std::pair<T, T> vectorMinMax(vector<T> vec);

    // get the difference between the largest and smallest value in a vector
    template<typename T>
    T vectorSpan(vector<T> vec);

    // get Index of largest element in a vector
    template<typename T>
    size_t vectorMaxIndex(vector<T> vec);

    // get Index of smallest element in a vector
    template<typename T>
    size_t vectorMinIndex(vector<T> vec);

    // Apply zero-averaging to a vector
    // This scales the positive and/or negative elements in a vector
    // So that the average of all values is zero.
    template<typename T>
    vector<T> vectorZeroAvg(vector<T> vec);

    // Element-wise mutliplication of two vectors
    template<typename T>
    vector<T> vectorElemMult(vector<T> vec1, vector<T> vec2);

    // Element-wise addition of two vectors
    template<typename T>
    vector<T> vectorElemAdd(vector<T> vec1, vector<T> vec2);

    // Multiply vector by scalar
    template<typename T>
    vector<T> vectorScale(vector<T> vec, T scalar);

    // Transpose a vector
    // Note - This will result in a "column vector":
    // [1, 2, 3] (1 row, 3 columns) => [[1], [2], [3]] (3 rows, 1 column).
    template<typename T>
    matrix<T> vectorTranspose(vector<T> vec);

    // Compute the dot product of two vectors
    template<typename T>
    T vectorDotProduct(vector<T> vec1, vector<T> vec2);

    // Compute the cross product of two vectors
    template<typename T>
    vector<T> vectorCrossProduct(vector<T> vec1, vector<T> vec2);

    // Compute the magnitude (Euclidean norm) of a vector
    template<typename T>
    T vectorMagnitude(vector<T> vec);

    // Divide all the values in the vector by its magnitude
    template<typename T>
    vector<T> vectorNormalise(vector<T> vec);

    // Compute the average of two vectors
    template<typename T>
    vector<T> vectorAverage(vector<T> vec1, vector<T> vec2);

    // Compute the average of multiple vectors stored in a matrix.
    // All vectors must be of the same length. The vectors must be
    // rows in the matrix.
    template<typename T>
    vector<T> vectorAverage(matrix<T> mtx);

    // Compute the distance between two vectors. Use the coordinateSystem argument to specify
    // if the input vectors are cartesian (cart), polar (pol), or spherical (sph). 
    // By default it's assumed that both vectors are cartesian. 
    template<typename T>
    T vectorGetDistance(vector<T> vec1, vector<T> vec2, CoordSystem coordinateSystem = cart);

    // apply arbitrary function to all values in a vector
    template<typename T>
    vector<T> vectorFunc(vector<T> vec, std::function<T(T)> func);

<<<<<<< HEAD
    // sort vector and return indices arranged in ascending order.
=======
    // Outputs the indices of the vector, arranged in ascending order of the values in the vector.
>>>>>>> 56252de4
    // EG: [0, 100, 50, 25, 75] => [0, 3, 2, 4, 1]
    template<typename T>
    vector<size_t> vectorSortIndices(vector<T> vec);

    // create matrix of zeros
    template<typename T>
    matrix<T> matrixOfZeros(size_t rows, size_t cols);

    // get the maximum value in a matrix
    template<typename T>
    T matrixMax(matrix<T> mtx);

    // get the minimum value in a matrix
    template<typename T>
    T matrixMin(matrix<T> mtx);

    // get the minimum and maximum values in a matrix in one operation.
    template<typename T>
    std::pair<T,T> matrixMinMax(matrix<T> mtx);

    // Element-wise mutliplication of two matrices
    template<typename T>
    matrix<T> matrixElemMult(matrix<T> mtx1, matrix<T> mtx2);

    // Element-wise addition of two matrices
    template<typename T>
    matrix<T> matrixElemAdd(matrix<T> mtx1, matrix<T> mtx2);

    // Multiply matrix by scalar
    template<typename T>
    matrix<T> matrixScale(matrix<T> mtx, T scalar);

    // Multiply two matrices using regular matrix multiplication rules
    template<typename T>
    matrix<T> matrixMultiply(matrix<T> mtx1, matrix<T> mtx2);

    // Transpose a matrix
    template<typename T>
    matrix<T> matrixTranspose(matrix<T> mtx);

    // apply arbitrary function to all values in a matrix
    template<typename T>
    matrix<T> matrixFunc(matrix<T> mtx, std::function<T(T)> func);

    // Substract the smallest value in a matrix from all its element
    template<typename T>
    matrix<T> matrixShiftToZero(matrix<T> mtx);

    // Flatten and sort a matrix, output the indices in order.
    template<typename T>
    vector<mtxIndex> matrixSortIndices(matrix<T> mtx);

    // Convert polar coordinates to a cartesian vector
    template<typename T>
    vector<T> polToCart(T theta, T radius);

    // Convert polar vector to cartesian vector
    template<typename T>
    vector<T> polToCart(vector<T> vec);

    // Convert polar coordinates stored in separate vectors to cartesian vectors stored
    // in a matrix.
    template<typename T>
    matrix<T> polToCart(vector<T> theta, vector<T> radius, bool transpose = false);

    // Convert polar vectors stored in a matrix to cartesian vectors stored
    // in a matrix.
    template<typename T>
    matrix<T> polToCart(matrix<T> mtx, bool transpose = false);

    // convert spherical coordinates to a cartesian vector
    template<typename T>
    vector<T> sphToCart(T theta, T phi, T radius);

    // convert spherical vector to cartesian vector
    template<typename T>
    vector<T> sphToCart(vector<T> vec);

    // Convert spherical coordinates stored in separate vectors to cartesian vectors stored
    // in a matrix.
    template<typename T>
    matrix<T> sphToCart(vector<T> theta, vector<T> phi, vector<T> radius, bool transpose = false);

    // Convert spherical vectors stored in a matrix to cartesian vectors stored
    // in a matrix.
    template<typename T>
    matrix<T> sphToCart(matrix<T> mtx, bool transpose = false);

    //////////// QUICKSORT UTILITIES ///////////

    namespace utils {

        // value, index i, index j
        template<typename T>
        using valIdx = std::pair<T, std::pair<size_t, size_t>>;

        template<typename T>
        int partition(vector<valIdx<T>>& arr, int start, int end)
        {
            T pivot = arr[start].first;

            int count = 0;
            for (int i = start + 1; i <= end; i++) {
                if (arr[i].first <= pivot) count++;
            }

            // Giving pivot element its correct position
            int pivotIndex = start + count;
            std::swap(arr[pivotIndex], arr[start]);

            // Sorting left and right parts of the pivot element
            int i = start;
            int j = end;

            while (i < pivotIndex && j > pivotIndex) {

                while (arr[i].first <= pivot) {
                    i++;
                }

                while (arr[j].first > pivot) {
                    j--;
                }

                if (i < pivotIndex && j > pivotIndex) {
                    std::swap(arr[i++], arr[j--]);
                }
            }

            return pivotIndex;
        }

        template<typename T>
        void quickSort(vector<valIdx<T>>& arr, int start, int end)
        {
            // base case
            if (start >= end)
                return;

            // partitioning the array
            int p = partition(arr, start, end);

            // Sorting the left part
            quickSort(arr, start, p - 1);

            // Sorting the right part
            quickSort(arr, p + 1, end);
        }
    }
   

    //=================//
    //  VECTOR MATHS   //
    //=================//

    // create vector of zeros
    template<typename T>
    vector<T> vectorOfZeros(size_t size) {
        return vector<T>(size, static_cast<T>(0.0));
    }

    // get the maximum value in a vector
    template<typename T>
    T vectorMax(vector<T> vec) {
        T max = vec[0];
        for (size_t i = 0; i < vec.size(); i++) {
            max = (vec[i] > max) ? vec[i] : max;
        }
        return max;
    }

    // get the minimum value in a vector
    template<typename T>
    T vectorMin(vector<T> vec) {
        T min = vec[0];
        for (size_t i = 0; i < vec.size(); i++) {
            min = (vec[i] < min) ? vec[i] : min;
        }
        return min;
    }

    // get the minimum and maximum values in a vector with one operation. 
    // The result is a pair in the form {min, max}
    template<typename T>
    std::pair<T,T> vectorMinMax(vector<T> vec) {
        T min = vec[0];
        T max = vec[0];
        for (size_t i = 0; i < vec.size(); i++) {
            min = (vec[i] < min) ? vec[i] : min;
            max = (vec[i] > max) ? vec[i] : max;
        }
        return std::pair<T,T>{ min, max };
    }

    // get the difference between the largest and smallest value in a vector
    template<typename T>
    T vectorSpan(vector<T> vec) {
        T max = vec[0];
        T min = vec[0];
        for (size_t i = 0; i < vec.size(); i++) {
            if (vec[i] > max) {
                max = vec[i];
            }
            else if (vec[i] < min) {
                min = vec[i];
            }
        }
        return max - min;
    }

    // get Index of largest element in a vector
    template<typename T>
    size_t vectorMaxIndex(vector<T> vec) {
        size_t index = 0;
        T max = vec[0];
        for (size_t i = 0; i < vec.size(); i++) {
            if (vec[i] > max) {
                max = vec[i];
                index = i;
            }
        }
        return index;
    }

    // get Index of smallest element in a vector
    template<typename T>
    size_t vectorMinIndex(vector<T> vec) {
        size_t index = 0;
        T min = vec[0];
        for (size_t i = 0; i < vec.size(); i++) {
            if (vec[i] < min) {
                min = vec[i];
                index = i;
            }
        }
        return index;
    }

    // Apply zero-averaging to a vector
    // This scales the positive and/or negative elements in a vector
    // So that the average of all values is zero.
    template<typename T>
    vector<T> vectorZeroAvg(vector<T> vec) {
        T vposSum = 0.0;
        T vnegSum = 0.0;
        for (size_t i = 0; i < vec.size(); i++) {
            if (vec[i] > 0) {
                vposSum += vec[i];
            }
            else {
                vnegSum -= vec[i];
            }
        }
        if (vposSum == 0 || vnegSum == 0) {
            return vectorOfZeros<T>(vec.size());
        }
        else if (vposSum > vnegSum) {
            for (size_t i = 0; i < vec.size(); i++) {
                if (vec[i] > 0) {
                    vec[i] *= (vnegSum / vposSum);
                }
            }
            return vec;
        }
        else if (vposSum < vnegSum) {
            for (size_t i = 0; i < vec.size(); i++) {
                if (vec[i] < 0) {
                    vec[i] *= (vposSum / vnegSum);
                }
            }
            return vec;
        }
        else {
            return vec;
        }
    }

    // Element-wise mutliplication of two vectors
    template<typename T>
    vector<T> vectorElemMult(vector<T> vec1, vector<T> vec2) {
        if (vec1.size() != vec2.size() && !DISABLE_WARNINGS) {
            std::cout << "elementMult | Warning: dimensions don't match." << std::endl;
        }
        size_t oplength = std::min(vec1.size(), vec2.size());
        for (size_t i = 0; i < oplength; i++) {
            vec1[i] *= vec2[i];
        }
        return vec1;
    }

    // Element-wise addition of two vectors
    template<typename T>
    vector<T> vectorElemAdd(vector<T> vec1, vector<T> vec2) {
        if (vec1.size() != vec2.size() && !DISABLE_WARNINGS) {
            std::cout << "elementAdd | Warning: dimensions don't match." << std::endl;
        }
        size_t oplength = std::min(vec1.size(), vec2.size());
        for (size_t i = 0; i < oplength; i++) {
            vec1[i] += vec2[i];
        }
        return vec1;
    }

    // Multiply vector by scalar
    template<typename T>
    vector<T> vectorScale(vector<T> vec, T scalar) {
        for (size_t i = 0; i < vec.size(); i++) {
            vec[i] *= scalar;
        }
        return vec;
    }

    // Transpose a vector
    // Note - This will result in a "column vector":
    // [1, 2, 3] (1 row, 3 columns) => [[1], [2], [3]] (3 rows, 1 column).
    template<typename T>
    matrix<T> vectorTranspose(vector<T> vec) {
        matrix<T> result = matrixOfZeros<T>(vec.size(), 1);
        for (size_t i = 0; i < vec.size(); i++) {
            result[i][0] = vec[i];
        }
        return result;
    }

    // Compute the dot product of two vectors
    template<typename T>
    T vectorDotProduct(vector<T> vec1, vector<T> vec2) {
        T result = static_cast<T>(0.0);
        if (vec1.size() != vec2.size() && !DISABLE_WARNINGS) {
            std::cout << "vectorDotProduct | Warning : dimensions don't match." << std::endl;
        }
        size_t oplength = std::min(vec1.size(), vec2.size());
        for (size_t i = 0; i < oplength; i++) {
            result += vec1[i] * vec2[i];
        }
        return result;
    }

    // Compute the cross product of two vectors
    template<typename T>
    vector<T> vectorCrossProduct(vector<T> vec1, vector<T> vec2) {
        if ((vec1.size() != vec2.size() || vec1.size() != 3) && !DISABLE_WARNINGS) {
            std::cout << "vectorCrossProduct | Warning : dimensions don't match. Both vectors must have 3 values." << std::endl;
        }
        while (vec1.size() < 3) {
            vec1.push_back(static_cast<T>(0.0));
        }
        while (vec2.size() < 3) {
            vec2.push_back(static_cast<T>(0.0));
        }
        
        return vector<T>{vec1[1]*vec2[2] - vec1[2] * vec2[1], vec1[2] * vec2[0] - vec1[0] * vec2[2], vec1[0] * vec2[1] - vec1[1] * vec2[0]};
    }

    // Compute the magnitude (Euclidean norm) of a vector
    template<typename T>
    T vectorMagnitude(vector<T> vec) {
        T result = static_cast<T>(0.0);
        for (size_t i = 0; i < vec.size(); i++) {
            result += vec[i] * vec[i];
        }
        return sqrt(result);
    }

    // Divide all the values in the vector by its magnitude
    template<typename T>
    vector<T> vectorNormalise(vector<T> vec) {
        T mag = vectorMagnitude<T>(vec);
        if (mag != static_cast<T>(0.0)) return vectorScale<T>(vec, static_cast<T>(1.0) / mag);
        else return vec;
    }

    // Compute the average of two vectors
    template<typename T>
    vector<T> vectorAverage(vector<T> vec1, vector<T> vec2) {
        for (size_t i = 0; i < vec1.size(); i++) {
            vec1[i] += vec2[i];
        }
        return vectorScale<T>(vec1, static_cast<T>(0.5));
    }

    // Compute the average of multiple vectors stored in a matrix.
    // All vectors must be of the same length. The vectors must be
    // rows in the matrix.
    template<typename T>
    vector<T> vectorAverage(matrix<T> mtx) {
        size_t numOfVectors = mtx.size();
        size_t lengthOfVectors = mtx[0].size();
        vector<T> result = vectorOfZeros<T>(lengthOfVectors);
        for (size_t i = 0; i < numOfVectors; i++) {
            for (size_t j = 0; j < lengthOfVectors; j++) {
                result[j] += mtx[i][j];
            }
        }
        return vectorScale<T>(result, static_cast<T>(1.0) / static_cast<T>(numOfVectors));
    }

    // Compute the distance between two vectors. Use the coordinateSystem argument to specify
    // if the input vectors are cartesian (cart), polar (pol), or spherical (sph). 
    // By default it's assumed that both vectors are cartesian. 
    template<typename T>
    T vectorGetDistance(vector<T> vec1, vector<T> vec2, CoordSystem coordinateSystem) {
        size_t length = std::min(vec1.size(), vec2.size());
        if (coordinateSystem == CoordSystem::pol) {
            vec1 = polToCart<T>(vec1);
            vec2 = polToCart<T>(vec2);
            length = 2;
        }
        else if (coordinateSystem == CoordSystem::sph) {
            vec1 = sphToCart<T>(vec1);
            vec2 = sphToCart<T>(vec2);
            length = 3;
        }
        T sum = static_cast<T>(0.0);
        for (size_t i = 0; i < length; i++) {
            sum += pow(vec1[i] - vec2[i], 2);
        }
        return sqrt(sum);
    }

    // apply arbitrary function to all values in a vector
    template<typename T>
    vector<T> vectorFunc(vector<T> vec, std::function<T(T)> func) {
        for (size_t i = 0; i < vec.size(); i++) {
            vec[i] = func(vec[i]);
        }
        return vec;
    }

    // Sorts the vector, outputs the indices in order.
    // EG: [0, 100, 50, 25, 75] => [0, 3, 2, 4, 1]
    template<typename T>
    vector<size_t> vectorSortIndices(vector<T> vec){
        size_t length = vec.size();
<<<<<<< HEAD
        vector<utils::valIdx<T>> vec2;
        for (size_t i{}; i < length; i++){
            vec2.push_back({ vec[i], {i, 0} }); 
        }
        utils::quickSort(vec2, 0, (int)length - 1);
=======
        vector<valIdx<T>> vec2;
        for (size_t i{}; i < length; i++){
            vec2.push_back({ vec[i], {i, 0} }); 
        }
        quickSort(vec2, 0, (int)length - 1);
>>>>>>> 56252de4
        vector<size_t> result;
        for (size_t i{}; i<length; i++){
            result.push_back({ vec2[i].second.first});
        }
        return result;
    }

    //=================//
    //  MATRIX MATHS   //
    //=================//
 
    // create matrix of zeros
    template<typename T>
    matrix<T> matrixOfZeros(size_t rows, size_t cols)
    {
        matrix<T> newMatrix;
        for (size_t i = 0; i < rows; i++) {
            newMatrix.push_back(vector<T>(cols, static_cast<T>(0.0)));
        }
        return newMatrix;
    }

    // get the maximum value in a matrix
    template<typename T>
    T matrixMax(matrix<T> mtx) {
        T max = mtx[0][0];
        for (size_t i = 0; i < mtx.size(); i++) {
            for (size_t j = 0; j < mtx[i].size(); j++) {
                max = (mtx[i][j] > max) ? mtx[i][j] : max;
            }
        }
        return max;
    }

    // get the minimum value in a matrix
    template<typename T>
    T matrixMin(matrix<T> mtx) {
        T min = mtx[0][0];
        for (size_t i = 0; i < mtx.size(); i++) {
            for (size_t j = 0; j < mtx[i].size(); j++) {
                min = (mtx[i][j] < min) ? mtx[i][j] : min;
            }
        }
        return min;
    }

    // get the minimum and maximum values in a matrix with one operation.
    template<typename T>
    std::pair<T,T> matrixMinMax(matrix<T> mtx) {
        T min = mtx[0][0];
        T max = mtx[0][0];
        for (size_t i = 0; i < mtx.size(); i++) {
            for (size_t j = 0; j < mtx[i].size(); j++) {
                min = (mtx[i][j] < min) ? mtx[i][j] : min;
                max = (mtx[i][j] > max) ? mtx[i][j] : max;
            }
        }
        return std::pair<T,T>{ min, max };
    }

    // Element-wise mutliplication of two matrices
    template<typename T>
    matrix<T> matrixElemMult(matrix<T> mtx1, matrix<T> mtx2) {
        size_t nRows1 = mtx1.size();
        size_t nCols1 = mtx1[0].size();
        size_t nRows2 = mtx2.size();
        size_t nCols2 = mtx2[0].size();
        if (nRows1 != nRows2 || nCols1 != nCols2 && !DISABLE_WARNINGS) {
            std::cout << "elementMult | Warning : dimensions don't match." << std::endl;
        }
        size_t opRows = std::min(nRows1, nRows2);
        size_t opCols = std::min(nCols1, nCols2);
        for (size_t i = 0; i < opRows; i++) {
            for (size_t j = 0; j < opCols; j++) {
                mtx1[i][j] *= mtx2[i][j];
            }
        }
        return mtx1;
    }

    // Element-wise addition of two matrices
    template<typename T>
    matrix<T> matrixElemAdd(matrix<T> mtx1, matrix<T> mtx2) {
        size_t nRows1 = mtx1.size();
        size_t nCols1 = mtx1[0].size();
        size_t nRows2 = mtx2.size();
        size_t nCols2 = mtx2[0].size();
        if (nRows1 != nRows2 || nCols1 != nCols2 && !DISABLE_WARNINGS) {
            std::cout << "elementAdd | Warning : dimensions don't match." << std::endl;
        }
        size_t opRows = std::min(nRows1, nRows2);
        size_t opCols = std::min(nCols1, nCols2);
        for (size_t i = 0; i < opRows; i++) {
            for (size_t j = 0; j < opCols; j++) {
                mtx1[i][j] += mtx2[i][j];
            }
        }
        return mtx1;
    }

    // Multiply matrix by scalar
    template<typename T>
    matrix<T> matrixScale(matrix<T> mtx, T scalar) {
        for (size_t i = 0; i < mtx.size(); i++) {
            for (size_t j = 0; j < mtx[i].size(); j++) {
                mtx[i][j] *= scalar;
            }
        }
        return mtx;
    }

    // Multiply two matrices using regular matrix multiplication rules
    template<typename T>
    matrix<T> matrixMultiply(matrix<T> mtx1, matrix<T> mtx2) {
        size_t nRows1 = mtx1.size();
        size_t nCols1 = mtx1[0].size();
        size_t nRows2 = mtx2.size();
        size_t nCols2 = mtx2[0].size();
        if (nCols1 != nRows2 && !DISABLE_WARNINGS) {
            std::cout << "matrixMultiply | Warning : dimensions not fit for matrix multiplication. Returning first argument." << std::endl;
            return mtx1;
        }
        matrix<T> result = matrixOfZeros<T>(nRows1, nCols2);

        matrix<T> mtxT = matrixTranspose<T>(mtx2);

        for (size_t i = 0; i < nRows1; i++) {
            for (size_t j = 0; j < nCols2; j++) {
                result[i][j] = vectorDotProduct<T>(mtx1[i], mtxT[j]);
            }
        }

        return result;
    }

    // Transpose a matrix
    template<typename T>
    matrix<T> matrixTranspose(matrix<T> mtx) {
        size_t nCols = mtx.size();
        size_t nRows = mtx[0].size();
        matrix<T> result = matrixOfZeros<T>(nRows, nCols);
        for (size_t i = 0; i < nRows; i++) {
            for (size_t j = 0; j < nCols; j++) {
                result[i][j] = mtx[j][i];
            }
        }
        return result;
    }

    // apply arbitrary function to all values in a matrix
    template<typename T>
    matrix<T> matrixFunc(matrix<T> mtx, std::function<T(T)> func) {
        for (size_t i = 0; i < mtx.size(); i++) {
            for (size_t j = 0; j < mtx[i].size(); j++) {
                mtx[i][j] = func(mtx[i][j]);
            }
        }
        return mtx;
    }

    // Substract the smallest value in a matrix from all its element
    template<typename T>
    matrix<T> matrixShiftToZero(matrix<T> mtx) {
        T correction = matrixMin<T>(mtx);
        if (correction != static_cast<T>(0.0)){
            for (size_t i = 0; i < mtx.size(); i++) {
                for (size_t j = 0; j < mtx[i].size(); j++) {
                    mtx[i][j] -= correction;
                }
            }
        }
        return mtx;
    }

    // Flatten and sort a matrix, output the indices in order.
    template<typename T>
    vector<mtxIndex> matrixSortIndices(matrix<T> mtx){
        size_t length = mtx.size() * mtx[0].size();
        vector<utils::valIdx<T>> vec;
        for (size_t i{}; i < mtx.size(); i++){
            for (size_t j{}; j < mtx[i].size(); j++) {
                vec.push_back({ mtx[i][j], {i, j} });
            }
        }
        utils::quickSort(vec, 0, (int)length - 1);
        vector<mtxIndex> result;
        for (size_t i{}; i<length; i++){
            result.push_back({ vec[i].second.first, vec[i].second.second });
        }
        return result;
    }

    //==========================================//
    //  CONVERSION BETWEEN COORDINATE SYSTEMS   //
    //==========================================//

    // Convert polar coordinates to a cartesian vector
    template<typename T>
    vector<T> polToCart(T theta, T radius) {
        vector<T> result = vectorOfZeros<T>(2);
        result[0] = radius * cos(theta);
        result[1] = radius * sin(theta);
        return result;
    }

    // Convert polar vector to cartesian vector
    template<typename T>
    vector<T> polToCart(vector<T> vec) {
        vector<T> result = vectorOfZeros<T>(2);
        result[0] = vec[1] * cos(vec[0]);
        result[1] = vec[1] * sin(vec[0]);
        return result;
    }

    // Convert polar coordinates stored in separate vectors to cartesian vectors stored
    // in a matrix.
    template<typename T>
    matrix<T> polToCart(vector<T> theta, vector<T> radius, bool transpose) {
        matrix<T> result = matrixOfZeros<T>(theta.size(), 2);
        for (size_t i = 0; i < theta.size(); i++) {
            result[i][0] = radius[i] * cos(theta[i]);
            result[i][1] = radius[i] * sin(theta[i]);
        }
        if (transpose) {
            result = matrixTranspose<T>(result);
        }
        return result;
    }

    // Convert polar vectors stored in a matrix, to cartesian vectors stored
    // in a matrix.
    template<typename T>
    matrix<T> polToCart(matrix<T> mtx, bool transpose) {
        matrix<T> result = matrixOfZeros<T>(mtx.size(), 2);
        for (size_t i = 0; i < mtx.size(); i++) {
            result[i][0] = mtx[1][i] * cos(mtx[0][i]);
            result[i][1] = mtx[1][i] * sin(mtx[0][i]);
        }
        if (transpose) {
            result = matrixTranspose<T>(result);
        }
        return result;
    }

    // convert spherical coordinates to a cartesian vector
    template<typename T>
    vector<T> sphToCart(T theta, T phi, T radius) {
        vector<T> result = vectorOfZeros<T>(3);
        T rCosElev = radius * cos(phi);
        result[0] = rCosElev * cos(theta);
        result[1] = rCosElev * sin(theta);
        result[2] = radius * sin(phi);
        return result;
    }

    // convert spherical vector to cartesian vector
    template<typename T>
    vector<T> sphToCart(vector<T> vec) {
        vector<T> result = vectorOfZeros<T>(3);
        T rCosElev = vec[2] * cos(vec[1]);
        result[0] = rCosElev * cos(vec[0]);
        result[1] = rCosElev * sin(vec[0]);
        result[2] = vec[2] * sin(vec[1]);
        return result;
    }

    // Convert spherical coordinates stored in separate vectors, to cartesian vectors stored
    // in a matrix.
    template<typename T>
    matrix<T> sphToCart(vector<T> theta, vector<T> phi, vector<T> radius, bool transpose) {
        matrix<T> result = matrixOfZeros<T>(theta.size(), 3);
        for (size_t i = 0; i < theta.size(); i++) {
            T rCosElev = radius[i] * cos(phi[i]);
            result[i][0] = rCosElev * cos(theta[i]);
            result[i][1] = rCosElev * sin(theta[i]);
            result[i][2] = radius[i] * sin(phi[i]);
        }
        if (transpose) {
            result = matrixTranspose<T>(result);
        }
        return result;
    }

    // Convert spherical vectors stored in a matrix to cartesian vectors stored
    // in a matrix.
    template<typename T>
    matrix<T> sphToCart(matrix<T> mtx, bool transpose) {
        matrix<T> result = matrixOfZeros<T>(mtx.size(), 3);
        for (size_t i = 0; i < mtx.size(); i++) {
            T rCosElev = mtx[i][2] * cos(mtx[i][1]);
            result[i][0] = rCosElev * cos(mtx[i][0]);
            result[i][1] = rCosElev * sin(mtx[i][0]);
            result[i][2] = mtx[i][2] * sin(mtx[i][1]);
        }
        if (transpose) {
            result = matrixTranspose<T>(result);
        }
        return result;
    }
}<|MERGE_RESOLUTION|>--- conflicted
+++ resolved
@@ -133,11 +133,7 @@
     template<typename T>
     vector<T> vectorFunc(vector<T> vec, std::function<T(T)> func);
 
-<<<<<<< HEAD
     // sort vector and return indices arranged in ascending order.
-=======
-    // Outputs the indices of the vector, arranged in ascending order of the values in the vector.
->>>>>>> 56252de4
     // EG: [0, 100, 50, 25, 75] => [0, 3, 2, 4, 1]
     template<typename T>
     vector<size_t> vectorSortIndices(vector<T> vec);
@@ -572,19 +568,11 @@
     template<typename T>
     vector<size_t> vectorSortIndices(vector<T> vec){
         size_t length = vec.size();
-<<<<<<< HEAD
         vector<utils::valIdx<T>> vec2;
         for (size_t i{}; i < length; i++){
             vec2.push_back({ vec[i], {i, 0} }); 
         }
         utils::quickSort(vec2, 0, (int)length - 1);
-=======
-        vector<valIdx<T>> vec2;
-        for (size_t i{}; i < length; i++){
-            vec2.push_back({ vec[i], {i, 0} }); 
-        }
-        quickSort(vec2, 0, (int)length - 1);
->>>>>>> 56252de4
         vector<size_t> result;
         for (size_t i{}; i<length; i++){
             result.push_back({ vec2[i].second.first});
